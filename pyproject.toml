[project]
name = "notebooks"
version = "0.1.0"
description = "Gallery of atoti notebooks"
readme = "README.md"
requires-python = ">=3.10, <3.12"
dependencies = [
    "boto3 >=1.35.36, <2",
    "s3fs >=2024.6.1, <2026",
    "fsspec >=2024.6.1, <2026",
    "wget >=3.2, <4",
    "treelib >=1.6.4, <2",
    "matplotlib >=3.9.2, <4",
    "praw >=7.7.0, <8",
    "seaborn >=0.13.2, <1",
    "statsmodels >=0.14.4, <1",
    "imblearn >=0.0, <1",
    "ipywidgets >=8.1.5, <9",
    "openpyxl >=3.1.5, <4",
    "haversine >=2.8.0, <3",
    "watchdog >=5.0.3, <7",
    "quantlib >=1.36, <2",
    "kafka-python >=2.0.2, <3",
    "xgboost >=2.1.1, <4",
    "natsort >=8.3.1, <9",
    "tabulate >=0.9.0, <1",
    "orjson >=3.10.7, <4",
    "lxml >=5.3.0, <6",
    "html5lib >=1.1, <2",
    "yfinance >=0.2.44, <1",
    "pyopls >=20.3.post1, <21",
    "nltk >=3.9.1, <4",
    "textblob >=0.18.0, <1",
    "llvmlite >=0.43.0, <1",
    "protobuf >=5.28.2, <7",
    "scikit-learn >=1.5.2, <2",
    "folium >=0.17.0, <1",
    "atoti[aws,azure,gcp,jupyterlab,kafka,jdbc]==0.9.6",
    "pandas == 2.2.3",
    "jupyterlab == 4.3.4",
    "ruff >=0.6.9, <1",
    "memory-profiler>=0.61.0",
    "jupyter-resource-usage>=1.1.0",
    "pytest == 8.3.5",
    "pytest-html == 4.1.1",
    "pytest-xdist == 3.7.0",
    "nbdime == 4.0.2",
    "nbmake == 1.5.5",
    "pre-commit == 4.2.0",
<<<<<<< HEAD
    "playwright == 1.52.0"
=======
    "pyportfolioopt == 1.5.6"
>>>>>>> 807188e9
]

[tool.source]
name = "PyPI"
priority = "primary"

[tool.ruff]
extend-include = ["*.ipynb"]<|MERGE_RESOLUTION|>--- conflicted
+++ resolved
@@ -47,11 +47,8 @@
     "nbdime == 4.0.2",
     "nbmake == 1.5.5",
     "pre-commit == 4.2.0",
-<<<<<<< HEAD
-    "playwright == 1.52.0"
-=======
+    "playwright == 1.52.0",
     "pyportfolioopt == 1.5.6"
->>>>>>> 807188e9
 ]
 
 [tool.source]
