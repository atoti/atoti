[tool.poetry]
name = "notebooks"
version = "0.1.0"
description = "Gallery of atoti notebooks"
authors = ["atoti <contact@atoti.io>"]

[tool.poetry.dependencies]
python = ">=3.10, <3.12"
boto3 = {version = "^1.17.102", source = "PyPi"}
s3fs = {version = "^2024.6.1", source = "PyPi"}
fsspec = {version = "^2024.6.1", source = "PyPI"}
wget = {version = "^3.2", source = "PyPI"}
treelib = {version = "^1.6.4", source = "PyPI"}
matplotlib = {version = "^3.9.2", source = "PyPI"}
praw = {version = "^7.7.0", source = "PyPI"}
seaborn = {version = "^0.13.2", source = "PyPI"}
statsmodels = {version = "^0.14.4", source = "PyPI"}
imblearn = {version = "^0.0", source = "PyPI"}
ipywidgets = {version = "^8.1.5", source = "PyPI"}
openpyxl = {version = "^3.1.5", source = "PyPI"}
haversine = {version = "^2.8.0", source = "PyPI"}
watchdog = {version = "^5.0.3", source = "PyPI"}
quantlib = {version = "^1.35", source = "PyPI"}
kafka-python = {version = "^2.0.2", source = "PyPI"}
xgboost = {version = "^2.1.1", source = "PyPI"}
natsort = {version = "^8.3.1", source = "PyPI"}
tabulate = {version = "^0.9.0", source = "PyPI"}
orjson = {version = "^3.10.7", source = "PyPI"}
lxml = {version = "^5.3.0", source = "PyPI"}
html5lib = {version = "^1.1", source = "PyPI"}
yfinance = {version = "^0.2.44", source = "PyPI"}
pyopls = {version = "^20.3.post1", source = "PyPI"}
nltk = {version = "^3.9.1", source = "PyPI"}
textblob = {version = "^0.18.0", source = "PyPI"}
llvmlite = {version = "^0.43.0", source = "PyPI"}
protobuf = {version = "^5.28.2", source = "PyPI"}
pyportfolioopt = {version = "^1.5.5", source = "PyPI"}
tsfresh = {version = "^0.20.3", source = "PyPI"}
scikit-learn = {version = "^1.5.2", source = "PyPI"}
folium = {version = "^0.17.0", source = "PyPI"}
<<<<<<< HEAD
atoti = {version = "0.9.0", extras = ["aws", "azure", "gcp", "jupyterlab", "kafka", "sql"]}
pandas = {version = "2.2.2", source = "PyPI"}
=======
atoti = {version = "0.8.14", extras = ["aws", "azure", "gcp", "jupyterlab", "kafka", "sql"], source = "PyPI"}
pandas = {version = "2.2.3", source = "PyPI"}
>>>>>>> 5ed7418e
jupyterlab = "<4.2"

[tool.poetry.dev-dependencies]
ruff = "^0.6.9"

[[tool.poetry.source]]
name = "PyPI"
priority = "primary"

[build-system]
requires = ["poetry-core>=1.0.0"]
build-backend = "poetry.core.masonry.api"

[tool.ruff]
extend-include = ["*.ipynb"]<|MERGE_RESOLUTION|>--- conflicted
+++ resolved
@@ -38,13 +38,8 @@
 tsfresh = {version = "^0.20.3", source = "PyPI"}
 scikit-learn = {version = "^1.5.2", source = "PyPI"}
 folium = {version = "^0.17.0", source = "PyPI"}
-<<<<<<< HEAD
 atoti = {version = "0.9.0", extras = ["aws", "azure", "gcp", "jupyterlab", "kafka", "sql"]}
-pandas = {version = "2.2.2", source = "PyPI"}
-=======
-atoti = {version = "0.8.14", extras = ["aws", "azure", "gcp", "jupyterlab", "kafka", "sql"], source = "PyPI"}
 pandas = {version = "2.2.3", source = "PyPI"}
->>>>>>> 5ed7418e
 jupyterlab = "<4.2"
 
 [tool.poetry.dev-dependencies]
